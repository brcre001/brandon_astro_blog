--- conflicted
+++ resolved
@@ -5,13 +5,9 @@
 ---
 
 <Layout title="Blog | Brandon's Dev Blog">
-<<<<<<< HEAD
-	<h1>Blog</h1>
-=======
 	<main>
 		<h1>Blog</h1>
 	</main>
->>>>>>> 9e79ea73
 </Layout>
 
 <style lang="scss" is:global>
